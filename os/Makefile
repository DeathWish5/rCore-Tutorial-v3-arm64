# Building
ARCH := aarch64
TARGET := $(shell cat ../targets.txt | grep $(ARCH))
MODE := release
KERNEL_ELF := target/$(TARGET)/$(MODE)/os
KERNEL_BIN := $(KERNEL_ELF).bin

BUILD_ARGS := --target $(TARGET) -Zbuild-std=core,alloc
ifeq ($(MODE), release)
  BUILD_ARGS += --release
endif

# BOARD
BOARD ?= qemu

# Binutils
OBJDUMP := rust-objdump --arch-name=$(ARCH) --print-imm-hex
OBJCOPY := rust-objcopy --binary-architecture=$(ARCH)

# Disassembly
DISASM ?= -d

# File image
FS_IMG := ../user/target/$(TARGET)/$(MODE)/fs.img
APP_SRC := ../user/src/bin/
APP_DIR := ../user/target/aarch64-unknown-none/$(MODE)/

fs-img:
	@cd ../user && make build
	@rm -f $(FS_IMG)
	@cd ../easy-fs-fuse && cargo run --release -- -s $(APP_SRC) -t $(APP_DIR)

# QEMU
QEMU := qemu-system-$(ARCH)
QEMU_ARGS := -nographic
ifeq ($(ARCH), aarch64)
  QEMU_ARGS += \
    -cpu cortex-a72 \
    -machine virt \
    -kernel $(KERNEL_BIN) \
	-drive file=$(FS_IMG),if=none,format=raw,id=x0 \
    -device virtio-blk-device,drive=x0,bus=virtio-mmio-bus.0
endif

# GDB
GDB := gdb-multiarch

build: $(KERNEL_BIN) fs-img 

env:
	(rustup target list | grep "$(TARGET) (installed)") || rustup target add $(TARGET)
	cargo install cargo-binutils --vers =0.3.3
	rustup component add rust-src
	rustup component add llvm-tools-preview

$(KERNEL_BIN): kernel
	@$(OBJCOPY) $(KERNEL_ELF) --strip-all -O binary $@

kernel:
	@echo Arch: $(ARCH), Platform: $(BOARD)
	cargo build $(BUILD_ARGS)

clean:
	@cd ../user && make clean
	@cargo clean

disasm:
	@$(OBJDUMP) $(DISASM) $(KERNEL_ELF) > disasm.txt

run: run-inner

run-inner: build
	$(QEMU) $(QEMU_ARGS)

<<<<<<< HEAD
fmt:
	cd easy-fs; cargo fmt; cd ../easy-fs-fuse cargo fmt; cd ../os ; cargo fmt; cd ../user; cargo fmt; cd ..
=======
check:
	cargo fmt --all -- --check
	cargo check --target $(TARGET)
	cargo clippy --target $(TARGET)
>>>>>>> 3f435b1e

debug: build
	@tmux new-session -d \
		"$(QEMU) $(QEMU_ARGS) -s -S" && \
		tmux split-window -h "$(GDB) $(KERNEL_ELF) -ex 'target remote localhost:1234'" && \
		tmux -2 attach-session -d

.PHONY: build env kernel clean disasm run run-inner debug<|MERGE_RESOLUTION|>--- conflicted
+++ resolved
@@ -72,15 +72,14 @@
 run-inner: build
 	$(QEMU) $(QEMU_ARGS)
 
-<<<<<<< HEAD
+
 fmt:
-	cd easy-fs; cargo fmt; cd ../easy-fs-fuse cargo fmt; cd ../os ; cargo fmt; cd ../user; cargo fmt; cd ..
-=======
+	cd ../easy-fs; cargo fmt; cd ../easy-fs-fuse cargo fmt; cd ../os ; cargo fmt; cd ../user; cargo fmt; cd ../os
+
 check:
 	cargo fmt --all -- --check
 	cargo check --target $(TARGET)
 	cargo clippy --target $(TARGET)
->>>>>>> 3f435b1e
 
 debug: build
 	@tmux new-session -d \
