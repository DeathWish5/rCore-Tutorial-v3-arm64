--- conflicted
+++ resolved
@@ -44,7 +44,7 @@
         if let Some(next_task) = self.scheduler.pick_next_task() {
             self.switch_to(curr_task, next_task);
         } else {
-            self.switch_to(curr_task, PerCpu::idle_task().clone());
+            self.switch_to(curr_task, PerCpu::idle_task());
         }
     }
 
@@ -128,13 +128,8 @@
     }
 }
 
-<<<<<<< HEAD
 pub fn pid2proc(id: usize) -> Option<Arc<Process>> {
-    PROC_MAP.lock().get(&id).map(|t| t.clone())
-=======
-pub fn pid2task(id: usize) -> Option<Arc<Task>> {
-    TASK_MAP.lock().get(&id).cloned()
->>>>>>> cff71491
+    PROC_MAP.lock().get(&id).cloned()
 }
 
 pub(super) static TASK_MANAGER: LazyInit<SpinNoIrqLock<TaskManager<SimpleScheduler>>> =
